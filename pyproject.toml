[build-system]
requires = [
    "setuptools>=61",
    "wheel"
]
build-backend = "setuptools.build_meta"

[project]
name = "cashocs"
<<<<<<< HEAD
version = "2.0.7"
=======
version = "2.1.0-dev"
>>>>>>> 70b9adac
description = "Computational Adjoint-Based Shape Optimization and Optimal Control Software"
readme = "README.rst"
requires-python = ">=3.8"
license = {text = "GNU General Public License v3 or later (GPLv3+)"}
authors = [
	{name = "Sebastian Blauth"},
	{email = "sebastian.blauth@itwm.fraunhofer.de"}
]
keywords = [
	"Shape Optimization",
	"Optimal Control",
	"FEniCS",
	"Optimization",
	"PDE",
	"Adjoint",
	"Finite Element Method"
]
classifiers = [
	"Topic :: Scientific/Engineering",
    "Topic :: Scientific/Engineering :: Mathematics",
    "Development Status :: 5 - Production/Stable",
    "Intended Audience :: Developers",
    "Intended Audience :: Education",
    "Intended Audience :: End Users/Desktop",
    "Intended Audience :: Science/Research",
    "Programming Language :: Python :: 3",
    "Programming Language :: Python :: 3.8",
    "Programming Language :: Python :: 3.9",
    "Programming Language :: Python :: 3.10",
    "Programming Language :: Python :: 3.11",
    "Programming Language :: Python :: 3 :: Only",
    "License :: OSI Approved :: GNU General Public License v3 or later (GPLv3+)",
    "Operating System :: OS Independent"
]
dependencies = [
	"meshio >= 4.1.0",
	"numpy",
	"typing_extensions"
]

[project.urls]
Documentation = "https://cashocs.readthedocs.io/en/stable"
Source = "https://github.com/sblauth/cashocs"
Tutorial = "https://cashocs.readthedocs.io/en/stable/user"
Tracker = "https://github.com/sblauth/cashocs/issues"

[project.scripts]
cashocs-convert = "cashocs._cli:convert"

[project.optional-dependencies]
tests = [
	"pytest",
	"pytest-randomly",
	"pytest-cov",
	"pytest-xdist",
	"pytest-timeout",
	"pytest-icdiff"
]
docs = [
	"sphinx",
	"pydata-sphinx-theme",
	"sphinx-argparse",
	"sphinx-copybutton",
	"sphinx-design",
    "jupytext",
    "myst-parser"
]
demos = ["matplotlib"]
all = ["cashocs[tests,docs,demos]"]

[tool.setuptools.packages]
find = {}

[tool.black]
line_length = 88

[tool.isort]
profile = "black"
skip_gitignore = "True"
line_length = 88
force_single_line = "True"
single_line_exclusions = ["typing"]
lexicographical = "True"
force_sort_within_sections = "True"
order_by_type = "False"
group_by_package = "True"
known_first_party = ["cashocs"]
known_third_party = ["fenics", "ufl", "numpy"]

[tool.pydocstyle]
convention = "google"
match_dir = "cashocs/"

[tool.coverage.run]
source = ["cashocs"]

[tool.coverage.report]
exclude_lines = [
    "pragma: no cover",
    "if TYPE_CHECKING:",
    "raise _exceptions.InputError",
    "raise _exceptions.CashocsException",
    "raise _exceptions.CashocsDebugException",
    "_loggers.warning",
    "abstractmethod",
]

[tool.mypy]
plugins = "numpy.typing.mypy_plugin"
warn_return_any = true
follow_imports = "normal"
check_untyped_defs = true
disallow_untyped_defs = true
no_implicit_optional = true
disallow_any_unimported = false
warn_unused_ignores = true

[[tool.mypy.overrides]]
module = [
	"fenics.*",
	"ufl.*",
	"dolfin.*",
	"petsc4py",
    "mpi4py.*",
	"meshio",
	"h5py",
]
ignore_missing_imports = true<|MERGE_RESOLUTION|>--- conflicted
+++ resolved
@@ -7,11 +7,7 @@
 
 [project]
 name = "cashocs"
-<<<<<<< HEAD
-version = "2.0.7"
-=======
 version = "2.1.0-dev"
->>>>>>> 70b9adac
 description = "Computational Adjoint-Based Shape Optimization and Optimal Control Software"
 readme = "README.rst"
 requires-python = ">=3.8"
