# Copyright (C) 2020-2022 Sebastian Blauth
#
# This file is part of cashocs.
#
# cashocs is free software: you can redistribute it and/or modify
# it under the terms of the GNU General Public License as published by
# the Free Software Foundation, either version 3 of the License, or
# (at your option) any later version.
#
# cashocs is distributed in the hope that it will be useful,
# but WITHOUT ANY WARRANTY; without even the implied warranty of
# MERCHANTABILITY or FITNESS FOR A PARTICULAR PURPOSE.  See the
# GNU General Public License for more details.
#
# You should have received a copy of the GNU General Public License
# along with cashocs.  If not, see <https://www.gnu.org/licenses/>.

"""PDE constrained optimization problems.

This module is used to define the parent class for the optimization problems,
as many parameters and variables are common for optimal control and shape
optimization problems.
"""

from __future__ import annotations

import abc
import copy
from typing import Callable, Dict, List, Optional, Tuple, TYPE_CHECKING, Union

import fenics
import numpy as np
import ufl

from cashocs import _exceptions
from cashocs import _forms
from cashocs import _loggers
from cashocs import _pde_problems
from cashocs import _utils
from cashocs import io
from cashocs._database import database
from cashocs._optimization import cost_functional

if TYPE_CHECKING:
    from cashocs import _typing
    from cashocs._optimization import line_search as ls
    from cashocs._optimization import optimization_algorithms
    from cashocs._optimization import optimization_variable_abstractions as ova
    from cashocs._optimization.topology_optimization import (
        topology_optimization_algorithm,
    )


class OptimizationProblem(abc.ABC):
    """Base class for an abstract PDE constrained optimization problem.

    This class performs the initialization of the shared input so that the rest
    of cashocs can use it directly. Additionally, it includes methods that
    can be used to compute the state and adjoint variables by solving the
    corresponding equations. This could be subclassed to generate custom
    optimization problems.
    """

    gradient: List[fenics.Function]
    reduced_cost_functional: cost_functional.ReducedCostFunctional
    gradient_problem: _typing.GradientProblem
    output_manager: io.OutputManager
    form_handler: _typing.FormHandler
    optimization_variable_abstractions: ova.OptimizationVariableAbstractions
    adjoint_problem: _pde_problems.AdjointProblem
    state_problem: _pde_problems.StateProblem
    uses_custom_scalar_product: bool = False
    line_search: ls.LineSearch
    hessian_problem: _pde_problems.HessianProblem
    solver: Union[
        optimization_algorithms.OptimizationAlgorithm,
        topology_optimization_algorithm.TopologyOptimizationAlgorithm,
    ]
    config: io.Config
    initial_guess: Optional[List[fenics.Function]]
    cost_functional_list: List[_typing.CostFunctional]

    def __init__(
        self,
        state_forms: Union[List[ufl.Form], ufl.Form],
        bcs_list: Union[
            List[List[fenics.DirichletBC]], List[fenics.DirichletBC], fenics.DirichletBC
        ],
        cost_functional_form: Union[
            List[_typing.CostFunctional], _typing.CostFunctional
        ],
        states: Union[List[fenics.Function], fenics.Function],
        adjoints: Union[List[fenics.Function], fenics.Function],
        config: Optional[io.Config] = None,
        initial_guess: Optional[Union[List[fenics.Function], fenics.Function]] = None,
        ksp_options: Optional[
            Union[_typing.KspOptions, List[List[Union[str, int, float]]]]
        ] = None,
        adjoint_ksp_options: Optional[
            Union[_typing.KspOptions, List[List[Union[str, int, float]]]]
        ] = None,
        desired_weights: Optional[List[float]] = None,
        temp_dict: Optional[Dict] = None,
        initial_function_values: Optional[List[float]] = None,
    ) -> None:
        r"""Initializes self.

        Args:
            state_forms: The weak form of the state equation (user implemented). Can be
                either a single UFL form, or a (ordered) list of UFL forms.
            bcs_list: The list of :py:class:`fenics.DirichletBC` objects describing
                Dirichlet (essential) boundary conditions. If this is ``None``, then no
                Dirichlet boundary conditions are imposed.
            cost_functional_form: UFL form of the cost functional. Can also be a list of
                summands of the cost functional
            states: The state variable(s), can either be a :py:class:`fenics.Function`,
                or a list of these.
            adjoints: The adjoint variable(s), can either be a
                :py:class:`fenics.Function`, or a (ordered) list of these.
            config: The config file for the problem, generated via
                :py:func:`cashocs.load_config`. Alternatively, this can also be
                ``None``, in which case the default configurations are used, except for
                the optimization algorithm. This has then to be specified in the
                :py:meth:`solve <cashocs.OptimalControlProblem.solve>` method. The
                default is ``None``.
            initial_guess: List of functions that act as initial guess for the state
                variables, should be valid input for :py:func:`fenics.assign`. Defaults
                to ``None``, which means a zero initial guess.
            ksp_options: A list of strings corresponding to command line options for
                PETSc, used to solve the state systems. If this is ``None``, then the
                direct solver mumps is used (default is ``None``).
            adjoint_ksp_options: A list of strings corresponding to command line options
                for PETSc, used to solve the adjoint systems. If this is ``None``, then
                the same options as for the state systems are used (default is
                ``None``).
            desired_weights: A list of values for scaling the cost functional terms. If
                this is supplied, the cost functional has to be given as list of
                summands. The individual terms are then scaled, so that term `i` has the
                magnitude of `desired_weights[i]` for the initial iteration. In case
                that `desired_weights` is `None`, no scaling is performed. Default is
                `None`.
            temp_dict: This is a private parameter of the class, required for remeshing.
                This parameter must not be set by the user and should be ignored.
                Using this parameter may result in unintended side effects.
            initial_function_values: This is a privatve parameter of the class, required
                for remeshing. This parameter must not be set by the user and should be
                ignored. Using this parameter may result in unintended side effects.

        Notes:
            If one uses a single PDE constraint, the inputs can be the objects
            (UFL forms, functions, etc.) directly. In case multiple PDE constraints
            are present the inputs have to be put into (ordered) lists. The order of
            the objects depends on the order of the state variables, so that
            ``state_forms[i]`` is the weak form of the PDE for ``states[i]`` with
            boundary conditions ``bcs_list[i]`` and corresponding adjoint state
            ``adjoints[i]``.

        """
        self.state_forms = _utils.enlist(state_forms)
        self.state_dim = len(self.state_forms)
        self.bcs_list = _utils.check_and_enlist_bcs(bcs_list)

        self.cost_functional_list = self._parse_cost_functional_form(
            cost_functional_form
        )

        self.states: List[fenics.Function] = _utils.enlist(states)
        self.adjoints: List[fenics.Function] = _utils.enlist(adjoints)

        self.use_scaling = False

        if config is None:
            self.config = io.Config()
        else:
            self.config = copy.deepcopy(config)
        self.config.validate_config()

        (
            self.initial_guess,
            self.ksp_options,
            self.adjoint_ksp_options,
            self.desired_weights,
        ) = self._parse_optional_inputs(
            initial_guess,
            ksp_options,
            adjoint_ksp_options,
            desired_weights,
        )

        if initial_function_values is not None:
            self.initial_function_values = initial_function_values

        self.algorithm = _utils.optimization_algorithm_configuration(self.config)

        fenics.set_log_level(fenics.LogLevel.CRITICAL)

        self.has_custom_adjoint = False
        self.has_custom_derivative = False

<<<<<<< HEAD
        self._is_shape_problem = False
        self._is_topology_problem = False
        self._is_control_problem = False

    @property
    def is_shape_problem(self) -> bool:
        """Returns a boolean flag, ``True`` if self is a shape optimization problem."""
        return self._is_shape_problem

    @is_shape_problem.setter
    def is_shape_problem(self, value: bool) -> None:
        """Setter method for is_shape_problem."""
        if value:
            self._is_shape_problem = True
            self._is_control_problem = False
            self._is_topology_problem = False
        else:
            self._is_shape_problem = False
            self._is_control_problem = False
            self._is_topology_problem = False

    @property
    def is_control_problem(self) -> bool:
        """Returns a boolean flag, ``True`` if self is an optimal control problem."""
        return self._is_control_problem

    @is_control_problem.setter
    def is_control_problem(self, value: bool) -> None:
        """Setter method for is_control_problem."""
        if value:
            self._is_control_problem = True
            self._is_shape_problem = False
            self._is_topology_problem = False
        else:
            self._is_control_problem = False
            self._is_shape_problem = False
            self._is_topology_problem = False

    @property
    def is_topology_problem(self) -> bool:
        """``True`` if self is a topology optimization problem."""
        return self._is_topology_problem

    @is_topology_problem.setter
    def is_topology_problem(self, value: bool) -> None:
        """Setter method for is_topology_problem."""
        if value:
            self._is_topology_problem = True
            self._is_shape_problem = False
            self._is_control_problem = False
        else:
            self._is_topology_problem = False
            self._is_shape_problem = False
            self._is_control_problem = False
=======
        self.db = database.Database(
            self.config,
            self.states,
            self.adjoints,
            self.ksp_options,
            self.adjoint_ksp_options,
            self.cost_functional_list,
            self.state_forms,
            self.bcs_list,
        )
        if temp_dict is not None:
            self.db.parameter_db.temp_dict.update(temp_dict)
            self.db.parameter_db.is_remeshed = True

        self.general_form_handler = _forms.GeneralFormHandler(self.db)
        self.state_problem = _pde_problems.StateProblem(
            self.db,
            self.general_form_handler.state_form_handler,
            self.initial_guess,
        )
        self.adjoint_problem = _pde_problems.AdjointProblem(
            self.db,
            self.general_form_handler.adjoint_form_handler,
            self.state_problem,
        )
        self.output_manager = io.OutputManager(self.db)
>>>>>>> 942995a8

    @abc.abstractmethod
    def _erase_pde_memory(self) -> None:
        """Ensures that the PDEs are solved again, and no cache is used."""
        self.state_problem.has_solution = False
        self.adjoint_problem.has_solution = False

    def _parse_cost_functional_form(
        self,
        cost_functional_form: Union[
            List[_typing.CostFunctional],
            _typing.CostFunctional,
            List[ufl.Form],
            ufl.Form,
        ],
    ) -> List[_typing.CostFunctional]:
        """Parses the cost functional form for use in cashocs.

        Returns:
            The list of cost functionals.

        """
        input_cost_functional_list = _utils.enlist(cost_functional_form)
        cost_functional_list: List[_typing.CostFunctional] = []
        for functional in input_cost_functional_list:
            if isinstance(
                functional,
                (
                    cost_functional.IntegralFunctional,
                    cost_functional.ScalarTrackingFunctional,
                    cost_functional.MinMaxFunctional,
                ),
            ):
                cost_functional_list.append(functional)
            else:
                raise _exceptions.InputError(
                    "cashocs.OptimizationProblem",
                    "cost_functional_list",
                    "You have supplied a wrong cost functional.\n"
                    "Starting with cashocs v2.0 only a list of "
                    "cashocs.IntegralFunctional, cashocs.ScalarTrackingFunctional, "
                    "or cashocs.MinMaxFunctional is allowed.",
                )

        return cost_functional_list

    def _parse_optional_inputs(
        self,
        initial_guess: Optional[Union[List[fenics.Function], fenics.Function]],
        ksp_options: Optional[
            Union[_typing.KspOptions, List[List[Union[str, int, float]]]]
        ],
        adjoint_ksp_options: Optional[
            Union[_typing.KspOptions, List[List[Union[str, int, float]]]]
        ],
        desired_weights: Optional[Union[List[float], float]],
    ) -> Tuple[
        Optional[List[fenics.Function]],
        _typing.KspOptions,
        _typing.KspOptions,
        Optional[List[float]],
    ]:
        """Initializes the optional input parameters.

        Args:
            initial_guess: List of functions that act as initial guess for the state
                variables, should be valid input for :py:func:`fenics.assign`.
            ksp_options: A list of strings corresponding to command line options for
                PETSc, used to solve the state systems.
            adjoint_ksp_options: A list of strings corresponding to command line options
                for PETSc, used to solve the adjoint systems.
            desired_weights: A list of values for scaling the cost functional terms. If
                this is supplied, the cost functional has to be given as list of
                summands. The individual terms are then scaled, so that term `i` has the
                magnitude of `desired_weights[i]` for the initial iteration.

        """
        if initial_guess is None:
            parsed_initial_guess = initial_guess
        else:
            parsed_initial_guess = _utils.enlist(initial_guess)

        if ksp_options is None:
            parsed_ksp_options: _typing.KspOptions = []
            option: List[List[Union[str, int, float]]] = copy.deepcopy(
                _utils.linalg.direct_ksp_options
            )

            for _ in range(self.state_dim):
                parsed_ksp_options.append(option)
        else:
            parsed_ksp_options = _utils.check_and_enlist_ksp_options(ksp_options)

        parsed_adjoint_ksp_options: _typing.KspOptions = (
            parsed_ksp_options[:]
            if adjoint_ksp_options is None
            else _utils.check_and_enlist_ksp_options(adjoint_ksp_options)
        )

        if desired_weights is None:
            parsed_desired_weights = desired_weights
        else:
            parsed_desired_weights = _utils.enlist(desired_weights)
            self.use_scaling = True

        return (
            parsed_initial_guess,
            parsed_ksp_options,
            parsed_adjoint_ksp_options,
            parsed_desired_weights,
        )

    def compute_state_variables(self) -> None:
        """Solves the state system.

        This can be used for debugging purposes and to validate the solver.
        Updates and overwrites the user input for the state variables.
        """
        self.state_problem.solve()

    def compute_adjoint_variables(self) -> None:
        """Solves the adjoint system.

        This can be used for debugging purposes and solver validation.
        Updates / overwrites the user input for the adjoint variables.
        The solution of the corresponding state system needed to determine
        the adjoints is carried out automatically.
        """
        self.state_problem.solve()
        self.adjoint_problem.solve()

    def supply_adjoint_forms(
        self,
        adjoint_forms: Union[ufl.Form, List[ufl.Form]],
        adjoint_bcs_list: Union[
            fenics.DirichletBC, List[fenics.DirichletBC], List[List[fenics.DirichletBC]]
        ],
    ) -> None:
        """Overwrites the computed weak forms of the adjoint system.

        This allows the user to specify their own weak forms of the problems and to use
        cashocs merely as a solver for solving the optimization problems.

        Args:
            adjoint_forms: The UFL forms of the adjoint system(s).
            adjoint_bcs_list: The list of Dirichlet boundary conditions for the adjoint
                system(s).

        """
        mod_forms = _utils.enlist(adjoint_forms)
        mod_bcs_list: List
        if adjoint_bcs_list == [] or adjoint_bcs_list is None:
            mod_bcs_list = []
            for i in range(self.state_dim):
                mod_bcs_list.append([])
        else:
            mod_bcs_list = _utils.check_and_enlist_bcs(adjoint_bcs_list)

        self.general_form_handler.adjoint_form_handler.bcs_list_ad = mod_bcs_list

        self.general_form_handler.adjoint_form_handler.adjoint_eq_forms = mod_forms
        # replace the adjoint function by a TrialFunction for internal use
        repl_forms = [
            ufl.replace(
                mod_forms[i],
                {self.adjoints[i]: self.db.function_db.trial_functions_adjoint[i]},
            )
            for i in range(self.state_dim)
        ]
        self.general_form_handler.adjoint_form_handler.linear_adjoint_eq_forms = (
            repl_forms
        )

        (
            self.general_form_handler.adjoint_form_handler.adjoint_eq_lhs,
            self.general_form_handler.adjoint_form_handler.adjoint_eq_rhs,
        ) = _utils.split_linear_forms(
            self.general_form_handler.adjoint_form_handler.linear_adjoint_eq_forms
        )

        self.has_custom_adjoint = True

    def _check_for_custom_forms(self) -> None:
        """Checks, whether custom user forms are used and if they are compatible."""
        if self.has_custom_adjoint and not self.has_custom_derivative:
            _loggers.warning(
                "You only supplied the adjoint system. "
                "This might lead to unexpected results.\n"
                "Consider also supplying the (shape) derivative "
                "of the reduced cost functional,"
                "or check your approach with the cashocs.verification module."
            )

        elif not self.has_custom_adjoint and self.has_custom_derivative:
            _loggers.warning(
                "You only supplied the derivative of the reduced cost functional. "
                "This might lead to unexpected results.\n"
                "Consider also supplying the adjoint system, "
                "or check your approach with the cashocs.verification module."
            )

        if self.algorithm.casefold() == "newton" and (
            self.has_custom_adjoint or self.has_custom_derivative
        ):
            raise _exceptions.InputError(
                "cashocs.optimization_problem.OptimizationProblem",
                "solve",
                "The usage of custom forms is not compatible with the Newton solver."
                "Please do not supply custom forms if you want to use "
                "the Newton solver.",
            )

    def inject_pre_callback(self, function: Optional[Callable]) -> None:
        """Changes the a-priori callback of the OptimizationProblem to function.

        Args:
            function: A custom function without arguments, which will be called before
                each solve of the state system

        """
        self.db.callback.pre_callback = function
        self.state_problem.has_solution = False
        self.adjoint_problem.has_solution = False
        self.gradient_problem.has_solution = False

    def inject_post_callback(self, function: Optional[Callable]) -> None:
        """Changes the a-posteriori callback of the OptimizationProblem to function.

        Args:
            function: A custom function without arguments, which will be called after
                the computation of the gradient(s)

        """
        self.db.callback.post_callback = function
        self.state_problem.has_solution = False
        self.adjoint_problem.has_solution = False
        self.gradient_problem.has_solution = False

    def inject_pre_post_callback(
        self, pre_function: Optional[Callable], post_function: Optional[Callable]
    ) -> None:
        """Changes the a-priori (pre) and a-posteriori (post) callbacks.

        Args:
            pre_function: A function without arguments, which is to be called before
                each solve of the state system
            post_function: A function without arguments, which is to be called after
                each computation of the (shape) gradient

        """
        self.inject_pre_callback(pre_function)
        self.inject_post_callback(post_function)

    def _set_tolerances(
        self, rtol: float | None, atol: float | None, max_iter: float | None
    ) -> None:
        if (rtol is not None) and (atol is None):
            self.config.set("OptimizationRoutine", "rtol", str(rtol))
            self.config.set("OptimizationRoutine", "atol", str(0.0))
        elif (atol is not None) and (rtol is None):
            self.config.set("OptimizationRoutine", "rtol", str(0.0))
            self.config.set("OptimizationRoutine", "atol", str(atol))
        elif (atol is not None) and (rtol is not None):
            self.config.set("OptimizationRoutine", "rtol", str(rtol))
            self.config.set("OptimizationRoutine", "atol", str(atol))

        if max_iter is not None:
            self.config.set("OptimizationRoutine", "maximum_iterations", str(max_iter))

    @abc.abstractmethod
    def solve(
        self,
        algorithm: Optional[str] = None,
        rtol: Optional[float] = None,
        atol: Optional[float] = None,
        max_iter: Optional[int] = None,
    ) -> None:
        r"""Solves the optimization problem by the method specified in the config file.

        Args:
            algorithm: Selects the optimization algorithm. Valid choices are
                ``'gradient_descent'`` or ``'gd'`` for a gradient descent method,
                ``'conjugate_gradient'``, ``'nonlinear_cg'``, ``'ncg'`` or ``'cg'``
                for nonlinear conjugate gradient methods, and ``'lbfgs'`` or ``'bfgs'``
                for limited memory BFGS methods. This overwrites the value specified
                in the config file. If this is ``None``, then the value in the
                config file is used. Default is ``None``. In addition, for optimal
                control problems, one can use ``'newton'`` for a truncated Newton
                method.
            rtol: The relative tolerance used for the termination criterion. Overwrites
                the value specified in the config file. If this is ``None``, the value
                from the config file is taken. Default is ``None``.
            atol: The absolute tolerance used for the termination criterion. Overwrites
                the value specified in the config file. If this is ``None``, the value
                from the config file is taken. Default is ``None``.
            max_iter: The maximum number of iterations the optimization algorithm can
                carry out before it is terminated. Overwrites the value specified in the
                config file. If this is ``None``, the value from the config file is
                taken. Default is ``None``.

        Notes:
            If either ``rtol`` or ``atol`` are specified as arguments to the ``.solve``
            call, the termination criterion changes to:
            - a purely relative one (if only ``rtol`` is specified), i.e.,
            .. math:: || \nabla J(u_k) || \leq \texttt{rtol} || \nabla J(u_0) ||.
            - a purely absolute one (if only ``atol`` is specified), i.e.,
            .. math:: || \nabla J(u_K) || \leq \texttt{atol}.
            - a combined one if both ``rtol`` and ``atol`` are specified, i.e.,
            .. math::
                || \nabla J(u_k) || \leq \texttt{atol} + \texttt{rtol}
                || \nabla J(u_0) ||

        """
        self.algorithm = _utils.optimization_algorithm_configuration(
            self.config, algorithm
        )

        self._set_tolerances(rtol, atol, max_iter)

        self.config.validate_config()
        self._check_for_custom_forms()

    def shift_cost_functional(self, shift: float = 0.0) -> None:
        """Shifts the cost functional by a constant.

        Args:
            shift: The constant, by which the cost functional is shifted.

        """
        self.form_handler.cost_functional_shift = shift

    @abc.abstractmethod
    def gradient_test(self) -> float:
        """Test the correctness of the computed gradient with finite differences.

        Returns:
            The result of the gradient test. If this is (approximately) 2 or larger,
            everything works as expected.

        """
        pass

    def _compute_initial_function_values(self) -> None:
        """Computes the cost functional values for the initial iteration."""
        self.state_problem.solve()
        self.initial_function_values = []
        for i, functional in enumerate(self.cost_functional_list):
            val = functional.evaluate()

            if abs(val) <= 1e-15:
                val = 1.0
                _loggers.info(
                    f"Term {i:d} of the cost functional vanishes "
                    f"for the initial iteration. Multiplying this term with the "
                    f"factor you supplied in desired weights."
                )

            self.initial_function_values.append(val)

    def _scale_cost_functional(self) -> None:
        """Scales the terms of the cost functional."""
        _loggers.info(
            "You are using the automatic scaling functionality of cashocs."
            "This may lead to unexpected results if you try to scale the cost "
            "functional yourself or if you supply custom forms."
        )

        if self.use_scaling and self.desired_weights is not None:
            if not self.db.parameter_db.is_remeshed:
                self._compute_initial_function_values()

            for i, functional in enumerate(self.cost_functional_list):
                scaling_factor = np.abs(
                    self.desired_weights[i] / self.initial_function_values[i]
                )
                functional.scale(scaling_factor)<|MERGE_RESOLUTION|>--- conflicted
+++ resolved
@@ -197,62 +197,6 @@
         self.has_custom_adjoint = False
         self.has_custom_derivative = False
 
-<<<<<<< HEAD
-        self._is_shape_problem = False
-        self._is_topology_problem = False
-        self._is_control_problem = False
-
-    @property
-    def is_shape_problem(self) -> bool:
-        """Returns a boolean flag, ``True`` if self is a shape optimization problem."""
-        return self._is_shape_problem
-
-    @is_shape_problem.setter
-    def is_shape_problem(self, value: bool) -> None:
-        """Setter method for is_shape_problem."""
-        if value:
-            self._is_shape_problem = True
-            self._is_control_problem = False
-            self._is_topology_problem = False
-        else:
-            self._is_shape_problem = False
-            self._is_control_problem = False
-            self._is_topology_problem = False
-
-    @property
-    def is_control_problem(self) -> bool:
-        """Returns a boolean flag, ``True`` if self is an optimal control problem."""
-        return self._is_control_problem
-
-    @is_control_problem.setter
-    def is_control_problem(self, value: bool) -> None:
-        """Setter method for is_control_problem."""
-        if value:
-            self._is_control_problem = True
-            self._is_shape_problem = False
-            self._is_topology_problem = False
-        else:
-            self._is_control_problem = False
-            self._is_shape_problem = False
-            self._is_topology_problem = False
-
-    @property
-    def is_topology_problem(self) -> bool:
-        """``True`` if self is a topology optimization problem."""
-        return self._is_topology_problem
-
-    @is_topology_problem.setter
-    def is_topology_problem(self, value: bool) -> None:
-        """Setter method for is_topology_problem."""
-        if value:
-            self._is_topology_problem = True
-            self._is_shape_problem = False
-            self._is_control_problem = False
-        else:
-            self._is_topology_problem = False
-            self._is_shape_problem = False
-            self._is_control_problem = False
-=======
         self.db = database.Database(
             self.config,
             self.states,
@@ -279,7 +223,6 @@
             self.state_problem,
         )
         self.output_manager = io.OutputManager(self.db)
->>>>>>> 942995a8
 
     @abc.abstractmethod
     def _erase_pde_memory(self) -> None:
