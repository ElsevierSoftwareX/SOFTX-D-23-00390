--- conflicted
+++ resolved
@@ -57,10 +57,7 @@
 from cashocs.nonlinear_solvers import newton_solve
 from cashocs.nonlinear_solvers import picard_iteration
 
-<<<<<<< HEAD
 __version__ = "1.7.7"
-=======
-__version__ = "1.7.6"
 __citation__ = """
 @Article{Blauth2021cashocs,
     author   = {Sebastian Blauth},
@@ -89,7 +86,6 @@
     fjournal = {SIAM Journal on Optimization},
 }
 """
->>>>>>> 80c0eb23
 
 __all__ = [
     "import_mesh",
